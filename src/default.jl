# Legacy fallback
# For SciML algorithms already using `defaultalg`, all assume square matrix.
defaultalg(A, b) = defaultalg(A, b, OperatorAssumptions(Val(true)))

function defaultalg(A::MatrixOperator, b, assumptions::OperatorAssumptions)
    defaultalg(A.A, b, assumptions)
end

# Ambiguity handling
function defaultalg(A::MatrixOperator, b, assumptions::OperatorAssumptions{nothing})
    defaultalg(A.A, b, assumptions)
end

function defaultalg(A::MatrixOperator, b, assumptions::OperatorAssumptions{false})
    defaultalg(A.A, b, assumptions)
end

function defaultalg(A::MatrixOperator, b, assumptions::OperatorAssumptions{true})
    defaultalg(A.A, b, assumptions)
end

function defaultalg(A, b, ::OperatorAssumptions{Nothing})
    issquare = size(A, 1) == size(A, 2)
    defaultalg(A, b, OperatorAssumptions(Val(issquare)))
end

function defaultalg(A::Tridiagonal, b, ::OperatorAssumptions{true})
    GenericFactorization(; fact_alg = lu!)
end
function defaultalg(A::Tridiagonal, b, ::OperatorAssumptions{false})
    GenericFactorization(; fact_alg = qr!)
end
function defaultalg(A::SymTridiagonal, b, ::OperatorAssumptions{true})
    GenericFactorization(; fact_alg = ldlt!)
end

function defaultalg(A::SparseMatrixCSC, b, ::OperatorAssumptions{true})
    if length(b) <= 10_000
        KLUFactorization()
    else
        UMFPACKFactorization()
    end
end

function defaultalg(A::GPUArraysCore.AbstractGPUArray, b, ::OperatorAssumptions{true})
    if VERSION >= v"1.8-"
        LUFactorization()
    else
        QRFactorization()
    end
end

function defaultalg(A, b::GPUArraysCore.AbstractGPUArray, ::OperatorAssumptions{true})
    if VERSION >= v"1.8-"
        LUFactorization()
    else
        QRFactorization()
    end
end

function defaultalg(A::SciMLBase.AbstractSciMLOperator, b,
                    assumptions::OperatorAssumptions)
    KrylovJL_GMRES()
end

# Ambiguity handling
function defaultalg(A::SciMLBase.AbstractSciMLOperator, b,
                    assumptions::OperatorAssumptions{Nothing})
    KrylovJL_GMRES()
end

function defaultalg(A::SciMLBase.AbstractSciMLOperator, b,
                    assumptions::OperatorAssumptions{false})
    KrylovJL_LSMR()
end

# Handle ambiguity
function defaultalg(A::GPUArraysCore.AbstractGPUArray, b::GPUArraysCore.AbstractGPUArray,
                    ::OperatorAssumptions{true})
    if VERSION >= v"1.8-"
        LUFactorization()
    else
        QRFactorization()
    end
end

function defaultalg(A::GPUArraysCore.AbstractGPUArray, b, ::OperatorAssumptions{false})
    QRFactorization()
end

function defaultalg(A, b::GPUArraysCore.AbstractGPUArray, ::OperatorAssumptions{false})
    QRFactorization()
end

# Handle ambiguity
function defaultalg(A::GPUArraysCore.AbstractGPUArray, b::GPUArraysCore.AbstractGPUArray,
                    ::OperatorAssumptions{false})
    QRFactorization()
end

# Allows A === nothing as a stand-in for dense matrix
function defaultalg(A, b, ::OperatorAssumptions{true})
    if SciMLOperators.has_ldiv!(A)
        alg = DirectLdiv()
    elseif SciMLOperators.has_ldiv(A)
        alg = DirectLdiv(inplace=false)
<<<<<<< HEAD

    if SciMLOperators.has_ldiv!(A)
        alg = DirectLdiv()
    elseif SciMLOperators.has_ldiv(A)
        alg = DirectLdiv(inplace=false)

=======
>>>>>>> 8c3a0f9d
    # Special case on Arrays: avoid BLAS for RecursiveFactorization.jl when
    # it makes sense according to the benchmarks, which is dependent on
    # whether MKL or OpenBLAS is being used
    elseif (A === nothing && !(b isa GPUArraysCore.AbstractGPUArray)) || A isa Matrix
        if (A === nothing || eltype(A) <: Union{Float32, Float64, ComplexF32, ComplexF64}) &&
           ArrayInterfaceCore.can_setindex(b)
            if length(b) <= 10
                alg = GenericLUFactorization()
            elseif (length(b) <= 100 || (isopenblas() && length(b) <= 500)) &&
                   eltype(A) <: Union{Float32, Float64}
                alg = RFLUFactorization()
                #elseif A === nothing || A isa Matrix
                #    alg = FastLUFactorization()
            else
                alg = LUFactorization()
            end
        else
            alg = LUFactorization()
        end

        # This catches the cases where a factorization overload could exist
        # For example, BlockBandedMatrix
    elseif A !== nothing && ArrayInterfaceCore.isstructured(A)
        alg = GenericFactorization()

        # Not factorizable operator, default to only using A*x
    else
        alg = KrylovJL_GMRES()
    end
    alg
end

function defaultalg(A, b, ::OperatorAssumptions{false})
    QRFactorization()
end

## Catch high level interface

function SciMLBase.solve(cache::LinearCache, alg::Nothing,
                         args...; assumptions::OperatorAssumptions = OperatorAssumptions(),
                         kwargs...)
    @unpack A, b = cache
    SciMLBase.solve(cache, defaultalg(A, b, assumptions), args...; kwargs...)
end

function init_cacheval(alg::Nothing, A, b, u, Pl, Pr, maxiters::Int, abstol, reltol,
                       verbose::Bool, assumptions::OperatorAssumptions)
    init_cacheval(defaultalg(A, b, assumptions), A, b, u, Pl, Pr, maxiters, abstol, reltol,
                  verbose,
                  assumptions)
end<|MERGE_RESOLUTION|>--- conflicted
+++ resolved
@@ -104,15 +104,6 @@
         alg = DirectLdiv()
     elseif SciMLOperators.has_ldiv(A)
         alg = DirectLdiv(inplace=false)
-<<<<<<< HEAD
-
-    if SciMLOperators.has_ldiv!(A)
-        alg = DirectLdiv()
-    elseif SciMLOperators.has_ldiv(A)
-        alg = DirectLdiv(inplace=false)
-
-=======
->>>>>>> 8c3a0f9d
     # Special case on Arrays: avoid BLAS for RecursiveFactorization.jl when
     # it makes sense according to the benchmarks, which is dependent on
     # whether MKL or OpenBLAS is being used
