--- conflicted
+++ resolved
@@ -2,7 +2,6 @@
 # For SciML algorithms already using `defaultalg`, all assume square matrix.
 defaultalg(A, b) = defaultalg(A, b, OperatorAssumptions(Val(true)))
 
-<<<<<<< HEAD
 function defaultalg(A::MatrixOperator, b, assumptions::OperatorAssumptions)
     defaultalg(A.A, b, assumptions)
 end
@@ -11,38 +10,6 @@
 function defaultalg(A::MatrixOperator, b, assumptions::OperatorAssumptions{nothing})
     defaultalg(A.A, b, assumptions)
 end
-=======
-# Allows A === nothing as a stand-in for dense matrix
-function defaultalg(A, b)
-    if A isa MatrixOperator
-        A = A.A
-    end
-
-    if SciMLOperators.has_ldiv!(A)
-        alg = DirectLdiv()
-    elseif SciMLOperators.has_ldiv(A)
-        alg = DirectLdiv(inplace=false)
-
-    # Special case on Arrays: avoid BLAS for RecursiveFactorization.jl when
-    # it makes sense according to the benchmarks, which is dependent on
-    # whether MKL or OpenBLAS is being used
-    elseif (A === nothing && !(b isa GPUArraysCore.AbstractGPUArray)) || A isa Matrix
-        if (A === nothing || eltype(A) <: Union{Float32, Float64, ComplexF32, ComplexF64}) &&
-           ArrayInterfaceCore.can_setindex(b)
-            if length(b) <= 10
-                alg = GenericLUFactorization()
-            elseif (length(b) <= 100 || (isopenblas() && length(b) <= 500)) &&
-                   eltype(A) <: Union{Float32, Float64}
-                alg = RFLUFactorization()
-                #elseif A === nothing || A isa Matrix
-                #    alg = FastLUFactorization()
-            else
-                alg = LUFactorization()
-            end
-        else
-            alg = LUFactorization()
-        end
->>>>>>> 9478b3b1
 
 function defaultalg(A::MatrixOperator, b, assumptions::OperatorAssumptions{false})
     defaultalg(A.A, b, assumptions)
@@ -75,25 +42,14 @@
     end
 end
 
-<<<<<<< HEAD
 function defaultalg(A::GPUArraysCore.AbstractGPUArray, b, ::OperatorAssumptions{true})
     if VERSION >= v"1.8-"
         LUFactorization()
     else
         QRFactorization()
-=======
-## Other dispatches are to decrease the dispatch cost
-
-function SciMLBase.solve(cache::LinearCache, alg::Nothing,
-                         args...; kwargs...)
-    @unpack A = cache
-    if A isa MatrixOperator
-        A = A.A
->>>>>>> 9478b3b1
     end
 end
 
-<<<<<<< HEAD
 function defaultalg(A, b::GPUArraysCore.AbstractGPUArray, ::OperatorAssumptions{true})
     if VERSION >= v"1.8-"
         LUFactorization()
@@ -101,40 +57,6 @@
         QRFactorization()
     end
 end
-=======
-    if SciMLOperators.has_ldiv!(A)
-        alg = DirectLdiv()
-        SciMLBase.solve(cache, alg, args...; kwargs...)
-    elseif SciMLOperators.has_ldiv(A)
-        alg = DirectLdiv(inplace=false)
-        SciMLBase.solve(cache, alg, args...; kwargs...)
-
-    # Special case on Arrays: avoid BLAS for RecursiveFactorization.jl when
-    # it makes sense according to the benchmarks, which is dependent on
-    # whether MKL or OpenBLAS is being used
-    elseif A isa Matrix
-        b = cache.b
-        if (A === nothing || eltype(A) <: Union{Float32, Float64, ComplexF32, ComplexF64}) &&
-           ArrayInterfaceCore.can_setindex(b)
-            if length(b) <= 10
-                alg = GenericLUFactorization()
-                SciMLBase.solve(cache, alg, args...; kwargs...)
-            elseif (length(b) <= 100 || (isopenblas() && length(b) <= 500)) &&
-                   eltype(A) <: Union{Float32, Float64}
-                alg = RFLUFactorization()
-                SciMLBase.solve(cache, alg, args...; kwargs...)
-                #elseif A isa Matrix
-                #    alg = FastLUFactorization()
-                #    SciMLBase.solve(cache, alg, args...; kwargs...)
-            else
-                alg = LUFactorization()
-                SciMLBase.solve(cache, alg, args...; kwargs...)
-            end
-        else
-            alg = LUFactorization()
-            SciMLBase.solve(cache, alg, args...; kwargs...)
-        end
->>>>>>> 9478b3b1
 
 function defaultalg(A::SciMLBase.AbstractSciMLOperator, b,
                     assumptions::OperatorAssumptions)
@@ -162,7 +84,6 @@
     end
 end
 
-<<<<<<< HEAD
 function defaultalg(A::GPUArraysCore.AbstractGPUArray, b, ::OperatorAssumptions{false})
     QRFactorization()
 end
@@ -183,28 +104,10 @@
         alg = DirectLdiv()
     elseif SciMLOperators.has_ldiv(A)
         alg = DirectLdiv(inplace=false)
-=======
-function init_cacheval(alg::Nothing, A, b, u, Pl, Pr, maxiters, abstol, reltol, verbose)
-    if A isa MatrixOperator
-        A = A.A
-    end
->>>>>>> 9478b3b1
-
-    if SciMLOperators.has_ldiv!(A)
-        alg = DirectLdiv()
-        init_cacheval(alg, A, b, u, Pl, Pr, maxiters, abstol, reltol, verbose)
-    elseif SciMLOperators.has_ldiv(A)
-        alg = DirectLdiv(inplace=false)
-        init_cacheval(alg, A, b, u, Pl, Pr, maxiters, abstol, reltol, verbose)
-
     # Special case on Arrays: avoid BLAS for RecursiveFactorization.jl when
     # it makes sense according to the benchmarks, which is dependent on
     # whether MKL or OpenBLAS is being used
-<<<<<<< HEAD
     elseif (A === nothing && !(b isa GPUArraysCore.AbstractGPUArray)) || A isa Matrix
-=======
-    elseif A isa Matrix
->>>>>>> 9478b3b1
         if (A === nothing || eltype(A) <: Union{Float32, Float64, ComplexF32, ComplexF64}) &&
            ArrayInterfaceCore.can_setindex(b)
             if length(b) <= 10
